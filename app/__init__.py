from flask import Flask, session
from flask_sqlalchemy import SQLAlchemy
from flask_migrate import Migrate
from flask_jwt_extended import JWTManager
from flask_cors import CORS
from flask_restx import Api
from config import config
import requests
import os

# Application version
__version__ = '1.0.0'

db = SQLAlchemy()
migrate = Migrate()
jwt = JWTManager()


def create_app(config_name='default'):
    app = Flask(__name__)
    app.config.from_object(config[config_name])
    
    # Initialize extensions
    db.init_app(app)
    migrate.init_app(app, db)
    jwt.init_app(app)
    CORS(app)
    
    # Initialize API with Swagger documentation
    api = Api(
        app,
        version='1.0',
        title='Task Manager API',
        description='A comprehensive task management application API',
        doc='/api/docs',
        authorizations={
            'Bearer': {
                'type': 'apiKey',
                'in': 'header',
                'name': 'Authorization',
                'description': 'JWT Authorization header using the Bearer scheme. Example: "Authorization: Bearer {token}"'
            }
        },
        security='Bearer'
    )
    
    # Register error handlers
    from app.utils.error_handlers import register_error_handlers
    register_error_handlers(app)
    
    # Register API blueprints
    from app.api.auth import auth_ns
    from app.api.projects import projects_ns
    from app.api.tasks import tasks_ns
    from app.api.comments import comments_ns
    
    api.add_namespace(auth_ns, path='/api/auth')
    api.add_namespace(projects_ns, path='/api/projects')
    api.add_namespace(tasks_ns, path='/api/tasks')
    api.add_namespace(comments_ns, path='/api/comments')
    
    # Set API base URL for frontend to communicate with backend
    app.config['API_BASE_URL'] = os.environ.get('API_BASE_URL', 'http://localhost:5000')
    
    # Register frontend blueprints
    from app.frontend.auth import auth_bp
    from app.frontend.dashboard import dashboard_bp
    from app.frontend.projects import projects_bp
    from app.frontend.tasks import tasks_bp
    
    app.register_blueprint(auth_bp)
    app.register_blueprint(dashboard_bp)
    app.register_blueprint(projects_bp, url_prefix='/projects')
    app.register_blueprint(tasks_bp, url_prefix='/tasks')
    
    # Import models to ensure they are registered with SQLAlchemy
    from app.models import user, project, task, comment, project_member
    
<<<<<<< HEAD
    @app.context_processor
    def inject_user():
        """Make user session data available in all templates"""
        return dict(
            current_user=session.get('user'),
            is_authenticated=bool(session.get('access_token'))
        )
=======
    @app.route('/api/health')
    def health_check():
        """Health check endpoint"""
        return {'status': 'healthy', 'message': 'Task Manager API is running'}
>>>>>>> b78df919
    
    return app<|MERGE_RESOLUTION|>--- conflicted
+++ resolved
@@ -76,7 +76,6 @@
     # Import models to ensure they are registered with SQLAlchemy
     from app.models import user, project, task, comment, project_member
     
-<<<<<<< HEAD
     @app.context_processor
     def inject_user():
         """Make user session data available in all templates"""
@@ -84,11 +83,10 @@
             current_user=session.get('user'),
             is_authenticated=bool(session.get('access_token'))
         )
-=======
+    
     @app.route('/api/health')
     def health_check():
         """Health check endpoint"""
         return {'status': 'healthy', 'message': 'Task Manager API is running'}
->>>>>>> b78df919
     
     return app