--- conflicted
+++ resolved
@@ -1,13 +1,10 @@
 from flask import Flask, session
 from flask_sqlalchemy import SQLAlchemy
 from flask_migrate import Migrate
-<<<<<<< HEAD
 from flask_socketio import SocketIO
-=======
 from flask_jwt_extended import JWTManager
 from flask_cors import CORS
 from flask_restx import Api
->>>>>>> e142ba5a
 from config import config
 import requests
 import os
@@ -17,11 +14,8 @@
 
 db = SQLAlchemy()
 migrate = Migrate()
-<<<<<<< HEAD
 socketio = SocketIO()
-=======
 jwt = JWTManager()
->>>>>>> e142ba5a
 
 
 def create_app(config_name='default'):
@@ -31,9 +25,7 @@
     # Initialize extensions
     db.init_app(app)
     migrate.init_app(app, db)
-<<<<<<< HEAD
     socketio.init_app(app, cors_allowed_origins="*", async_mode='threading')
-=======
     jwt.init_app(app)
     CORS(app)
     
@@ -83,15 +75,13 @@
     app.register_blueprint(dashboard_bp)
     app.register_blueprint(projects_bp, url_prefix='/projects')
     app.register_blueprint(tasks_bp, url_prefix='/tasks')
->>>>>>> e142ba5a
     
     # Import models to ensure they are registered with SQLAlchemy
     from app.models import user, project, task, comment, project_member
     
-<<<<<<< HEAD
     # Register WebSocket events
     from app.websocket import events
-=======
+    
     @app.context_processor
     def inject_user():
         """Make user session data available in all templates"""
@@ -104,6 +94,5 @@
     def health_check():
         """Health check endpoint"""
         return {'status': 'healthy', 'message': 'Task Manager API is running'}
->>>>>>> e142ba5a
     
     return app